/*
Copyright 2025 The Kubernetes Authors.

Licensed under the Apache License, Version 2.0 (the "License");
you may not use this file except in compliance with the License.
You may obtain a copy of the License at

    http://www.apache.org/licenses/LICENSE-2.0

Unless required by applicable law or agreed to in writing, software
distributed under the License is distributed on an "AS IS" BASIS,
WITHOUT WARRANTIES OR CONDITIONS OF ANY KIND, either express or implied.
See the License for the specific language governing permissions and
limitations under the License.
*/

package main

import (
	"bytes"
	"compress/gzip"
	"context"
	"crypto/tls"
	"encoding/base64"
	"encoding/json"
	"errors"
	"fmt"
	"io"
	"io/fs"
	"net/http"
	"net/url"
	"os"
	"path"
	"path/filepath"
	"regexp"
	"runtime"
	"strings"
	"syscall"
	"time"

	oidc "github.com/coreos/go-oidc/v3/oidc"
	"github.com/gobwas/glob"
	"github.com/google/uuid"
	"github.com/gorilla/handlers"
	"github.com/gorilla/mux"
	"github.com/kubernetes-sigs/headlamp/backend/pkg/auth"
	"github.com/kubernetes-sigs/headlamp/backend/pkg/cache"
	"github.com/kubernetes-sigs/headlamp/backend/pkg/config"
	headlampcfg "github.com/kubernetes-sigs/headlamp/backend/pkg/headlampconfig"
	"github.com/kubernetes-sigs/headlamp/backend/pkg/helm"
	"github.com/kubernetes-sigs/headlamp/backend/pkg/kubeconfig"
	"github.com/kubernetes-sigs/headlamp/backend/pkg/logger"
	"github.com/kubernetes-sigs/headlamp/backend/pkg/plugins"
	"github.com/kubernetes-sigs/headlamp/backend/pkg/portforward"
	"github.com/kubernetes-sigs/headlamp/backend/pkg/telemetry"
	"github.com/prometheus/client_golang/prometheus/promhttp"
	"go.opentelemetry.io/otel/attribute"
	"go.opentelemetry.io/otel/codes"
	"go.opentelemetry.io/otel/metric"
	"go.opentelemetry.io/otel/trace"
	v1 "k8s.io/apimachinery/pkg/apis/meta/v1"
	"k8s.io/client-go/kubernetes"
	"k8s.io/client-go/tools/clientcmd"
	"k8s.io/client-go/tools/clientcmd/api"

	"golang.org/x/oauth2"
)

type HeadlampConfig struct {
	*headlampcfg.HeadlampCFG
	oidcClientID              string
	oidcValidatorClientID     string
	oidcClientSecret          string
	oidcIdpIssuerURL          string
	oidcValidatorIdpIssuerURL string
	oidcUseAccessToken        bool
	cache                     cache.Cache[interface{}]
	multiplexer               *Multiplexer
	telemetryConfig           config.Config
	oidcScopes                []string
	telemetryHandler          *telemetry.RequestHandler
}

const DrainNodeCacheTTL = 20 // seconds

const isWindows = runtime.GOOS == "windows"

const ContextCacheTTL = 5 * time.Minute // minutes

const ContextUpdateCacheTTL = 20 * time.Second // seconds

const JWTExpirationTTL = 10 * time.Second // seconds

const kubeConfigSource = "kubeconfig" // source for kubeconfig contexts

const (
	// TokenCacheFileMode is the file mode for token cache files.
	TokenCacheFileMode = 0o600 // octal
	// TokenCacheFileName is the name of the token cache file.
	TokenCacheFileName = "headlamp-token-cache"
)

type clientConfig struct {
	Clusters                []Cluster `json:"clusters"`
	IsDynamicClusterEnabled bool      `json:"isDynamicClusterEnabled"`
}

type spaHandler struct {
	staticPath string
	indexPath  string
	baseURL    string
}

type OauthConfig struct {
	Config   *oauth2.Config
	Verifier *oidc.IDTokenVerifier
	Ctx      context.Context
}

func (h spaHandler) ServeHTTP(w http.ResponseWriter, r *http.Request) {
	if strings.Contains(r.URL.Path, "..") {
		http.Error(w, "Contains unexpected '..'", http.StatusBadRequest)
		return
	}

	absStaticPath, err := filepath.Abs(h.staticPath)
	if err != nil {
		logger.Log(logger.LevelError, nil, err, "getting absolute static path")
		http.Error(w, err.Error(), http.StatusInternalServerError)

		return
	}

	// Clean the path to prevent directory traversal
	path := filepath.Clean(r.URL.Path)
	path = strings.TrimPrefix(path, h.baseURL)

	// prepend the path with the path to the static directory
	path = filepath.Join(absStaticPath, path)

	// This is defensive, for preventing using files outside of the staticPath
	// if in the future we touch the code.
	absPath, err := filepath.Abs(path)
	if err != nil || !strings.HasPrefix(absPath, absStaticPath) {
		http.Error(w, "Invalid file name (file to serve is outside of the static dir!)", http.StatusBadRequest)
		return
	}

	// check whether a file exists at the given path
	_, err = os.Stat(path)
	if os.IsNotExist(err) {
		// file does not exist, serve index.html
		http.ServeFile(w, r, filepath.Join(absStaticPath, h.indexPath))
		return
	} else if err != nil {
		// if we got an error (that wasn't that the file doesn't exist) stating the
		// file, return a 500 internal server error and stop
		logger.Log(logger.LevelError, nil, err, "stating file")
		http.Error(w, err.Error(), http.StatusInternalServerError)

		return
	}

	// The file does exist, so we serve that.
	http.ServeFile(w, r, path)
}

// returns True if a file exists.
func fileExists(filename string) bool {
	info, err := os.Stat(filename)
	if os.IsNotExist(err) {
		return false
	}

	return !info.IsDir()
}

// copy a file, whilst doing some search/replace on the data.
func copyReplace(src string, dst string,
	search []byte, replace []byte,
	search2 []byte, replace2 []byte,
) {
	data, err := os.ReadFile(src)
	if err != nil {
		// Error Reading the file
		logger.Log(logger.LevelError, nil, err, "reading file")
		os.Exit(1)
	}

	data1 := bytes.ReplaceAll(data, search, replace)
	data2 := bytes.ReplaceAll(data1, search2, replace2)
	fileMode := 0o600

	err = os.WriteFile(dst, data2, fs.FileMode(fileMode))
	if err != nil {
		// Error writing the file
		logger.Log(logger.LevelError, nil, err, "writing file")
		os.Exit(1)
	}
}

// make sure the base-url is updated in the index.html file.
func baseURLReplace(staticDir string, baseURL string) {
	indexBaseURL := path.Join(staticDir, "index.baseUrl.html")
	index := path.Join(staticDir, "index.html")

	replaceURL := baseURL
	if baseURL == "" {
		// We have to do the replace when baseURL == "" because of the case when
		//   someone first does a different baseURL. If we didn't it would stay stuck
		//   on that previous baseURL.
		replaceURL = "/"
	}

	if !fileExists(indexBaseURL) {
		copyReplace(index, indexBaseURL, []byte(""), []byte(""), []byte(""), []byte(""))
	}

	copyReplace(indexBaseURL,
		index,
		[]byte("headlampBaseUrl = './'"),
		[]byte("headlampBaseUrl = '"+replaceURL+"'"),
		// Replace any resource that has "./" in it
		[]byte("./"),
		[]byte(baseURL+"/"))

	// Insert baseURL in css url() imports, they don't have "./" in them
	copyReplace(index, index, []byte("url("), []byte("url("+baseURL+"/"), []byte(""), []byte(""))
}

func getOidcCallbackURL(r *http.Request, config *HeadlampConfig) string {
	urlScheme := r.URL.Scheme
	if urlScheme == "" {
		// check proxy headers first
		fwdProto := r.Header.Get("X-Forwarded-Proto")

		switch {
		case fwdProto != "":
			urlScheme = fwdProto
		case strings.HasPrefix(r.Host, "localhost:") || r.TLS == nil:
			urlScheme = "http"
		default:
			urlScheme = "https"
		}
	}

	// Clean up + add the base URL to the redirect URL
	hostWithBaseURL := strings.Trim(r.Host, "/")
	baseURL := strings.Trim(config.BaseURL, "/")

	if baseURL != "" {
		hostWithBaseURL = hostWithBaseURL + "/" + baseURL
	}

	return fmt.Sprintf("%s://%s/oidc-callback", urlScheme, hostWithBaseURL)
}

func serveWithNoCacheHeader(fs http.Handler) http.HandlerFunc {
	return func(w http.ResponseWriter, r *http.Request) {
		w.Header().Add("Cache-Control", "no-cache")
		fs.ServeHTTP(w, r)
	}
}

func defaultHeadlampKubeConfigFile() (string, error) {
	return cfg.DefaultHeadlampKubeConfigFile()
}

// addPluginRoutes adds plugin routes to a router.
// It serves plugin list base paths as json at "plugins".
// It serves plugin static files at "plugins/" and "static-plugins/".
// It disables caching and reloads plugin list base paths if not in-cluster.
func addPluginRoutes(config *HeadlampConfig, r *mux.Router) {
	// Delete plugin route.
	// This is only available when running locally.
	if !config.UseInCluster {
		addPluginDeleteRoute(config, r)
	}

	addPluginListRoute(config, r)

	// Serve plugins
	pluginHandler := http.StripPrefix(config.BaseURL+"/plugins/", http.FileServer(http.Dir(config.PluginDir)))
	// If we're running locally, then do not cache the plugins. This ensures that reloading them (development,
	// update) will actually get the new content.
	if !config.UseInCluster {
		pluginHandler = serveWithNoCacheHeader(pluginHandler)
	}

	r.PathPrefix("/plugins/").Handler(pluginHandler)

	if config.StaticPluginDir != "" {
		staticPluginsHandler := http.StripPrefix(config.BaseURL+"/static-plugins/",
			http.FileServer(http.Dir(config.StaticPluginDir)))
		r.PathPrefix("/static-plugins/").Handler(staticPluginsHandler)
	}
}

// addPluginDeleteRoute registers a DELETE endpoint handler at "/plugins/{name}" for plugin deletion.
// This endpoint is only available when running in local (non-cluster) mode.
func addPluginDeleteRoute(config *HeadlampConfig, r *mux.Router) {
	r.HandleFunc("/plugins/{name}", func(w http.ResponseWriter, r *http.Request) {
		ctx := r.Context()
		var span trace.Span
		pluginName := mux.Vars(r)["name"]

		// Start tracing for deletePlugin.
		if config.Telemetry != nil {
			_, span = telemetry.CreateSpan(ctx, r, "plugins", "deletePlugin",
				attribute.String("plugin.name", pluginName),
			)

			defer span.End()
		}

		// Increment deletion attempt metric
		if config.Telemetry != nil && config.Metrics != nil {
			config.Metrics.PluginDeleteCount.Add(ctx, 1)
		}

		logger.Log(logger.LevelInfo, nil, nil, "Received DELETE request for plugin: "+mux.Vars(r)["name"])

		if err := checkHeadlampBackendToken(w, r); err != nil {
			config.telemetryHandler.RecordError(span, err, " Invalid backend token")
			logger.Log(logger.LevelWarn, nil, err, "Invalid backend token for DELETE /plugins/{name}")
			return
		}

		err := plugins.Delete(config.PluginDir, pluginName)
		if err != nil {
			config.telemetryHandler.RecordError(span, err, "Failed to delete plugin")

			logger.Log(logger.LevelError, nil, err, "Error deleting plugin: "+pluginName)
			http.Error(w, "Error deleting plugin", http.StatusInternalServerError)
			return
		}
		logger.Log(logger.LevelInfo, nil, nil, "Plugin deleted successfully: "+pluginName)

		w.WriteHeader(http.StatusOK)
	}).Methods("DELETE")
}

// addPluginListRoute registers a GET endpoint handler at "/plugins" that serves the list of available plugins.
// It handles Telemetry, metrics collection, and plugin list caching.
func addPluginListRoute(config *HeadlampConfig, r *mux.Router) {
	r.HandleFunc("/plugins", func(w http.ResponseWriter, r *http.Request) {
		ctx := r.Context()
		var span trace.Span

		// Start tracing for listPlugins.
		if config.Telemetry != nil {
			_, span = telemetry.CreateSpan(ctx, r, "plugins", "listPlugins")

			defer span.End()
		}

		// Increment metric for plugin loads
		if config.Telemetry != nil && config.Metrics != nil {
			config.Metrics.PluginLoadCount.Add(ctx, 1)
		}

		logger.Log(logger.LevelInfo, nil, nil, "Received GET request for plugin list")

		w.Header().Set("Content-Type", "application/json")
		pluginsList, err := config.cache.Get(context.Background(), plugins.PluginListKey)
		if err != nil && err == cache.ErrNotFound {
			pluginsList = []string{}

			if config.Telemetry != nil {
				span.SetAttributes(attribute.Int("plugins.count", 0))
			}
		} else if config.Telemetry != nil && pluginsList != nil {
			if list, ok := pluginsList.([]string); ok {
				span.SetAttributes(attribute.Int("plugins.count", len(list)))
			}
		}
		if err := json.NewEncoder(w).Encode(pluginsList); err != nil {
			logger.Log(logger.LevelError, nil, err, "encoding plugins base paths list")
		} else {
			// Notify that the client has requested the plugins list. So we can start sending
			// refresh requests.
			if err := config.cache.Set(context.Background(), plugins.PluginCanSendRefreshKey, true); err != nil {
				config.telemetryHandler.RecordError(span, err, "Failed to set plugin-can-send-refresh key")
				logger.Log(logger.LevelError, nil, err, "setting plugin-can-send-refresh key failed")
			} else if config.Telemetry != nil {
				span.SetStatus(codes.Ok, "Plugin list retrieved successfully")
			}
		}
	}).Methods("GET")
}

//nolint:gocognit,funlen,gocyclo
func createHeadlampHandler(config *HeadlampConfig) http.Handler {
	kubeConfigPath := config.KubeConfigPath

	config.StaticPluginDir = os.Getenv("HEADLAMP_STATIC_PLUGINS_DIR")

	logger.Log(logger.LevelInfo, nil, nil, "Creating Headlamp handler")
	logger.Log(logger.LevelInfo, nil, nil, "Listen address: "+fmt.Sprintf("%s:%d", config.ListenAddr, config.Port))
	logger.Log(logger.LevelInfo, nil, nil, "Kubeconfig path: "+kubeConfigPath)
	logger.Log(logger.LevelInfo, nil, nil, "Static plugin dir: "+config.StaticPluginDir)
	logger.Log(logger.LevelInfo, nil, nil, "Plugins dir: "+config.PluginDir)
	logger.Log(logger.LevelInfo, nil, nil, "Dynamic clusters supPort: "+fmt.Sprint(config.EnableDynamicClusters))
	logger.Log(logger.LevelInfo, nil, nil, "Helm supPort: "+fmt.Sprint(config.EnableHelm))
	logger.Log(logger.LevelInfo, nil, nil, "Proxy URLs: "+fmt.Sprint(config.ProxyURLs))

	plugins.PopulatePluginsCache(config.StaticPluginDir, config.PluginDir, config.cache)

	skipFunc := kubeconfig.SkipKubeContextInCommaSeparatedString(config.SkippedKubeContexts)

	if !config.UseInCluster || config.WatchPluginsChanges {
		// in-cluster mode is unlikely to want reloading plugins.
		pluginEventChan := make(chan string)
		go plugins.Watch(config.PluginDir, pluginEventChan)
		go plugins.HandlePluginEvents(config.StaticPluginDir, config.PluginDir, pluginEventChan, config.cache)
		// in-cluster mode is unlikely to want reloading kubeconfig.
		go kubeconfig.LoadAndWatchFiles(config.KubeConfigStore, kubeConfigPath, kubeconfig.KubeConfig, skipFunc)
	}

	// In-cluster
	if config.UseInCluster {
		context, err := kubeconfig.GetInClusterContext(config.oidcIdpIssuerURL,
			config.oidcClientID, config.oidcClientSecret,
			strings.Join(config.oidcScopes, ","))
		if err != nil {
			logger.Log(logger.LevelError, nil, err, "Failed to get in-cluster context")
		}

		context.Source = kubeconfig.InCluster

		err = context.SetupProxy()
		if err != nil {
			logger.Log(logger.LevelError, nil, err, "Failed to setup proxy for in-cluster context")
		}

		err = config.KubeConfigStore.AddContext(context)
		if err != nil {
			logger.Log(logger.LevelError, nil, err, "Failed to add in-cluster context")
		}
	}

	if config.StaticDir != "" {
		baseURLReplace(config.StaticDir, config.BaseURL)
	}

	// For when using a base-url, like "/headlamp" with a reverse proxy.
	var r *mux.Router
	if config.BaseURL == "" {
		r = mux.NewRouter()
	} else {
		baseRoute := mux.NewRouter()
		r = baseRoute.PathPrefix(config.BaseURL).Subrouter()
	}

	fmt.Println("*** Headlamp Server ***")
	fmt.Println("  API Routers:")

	// load kubeConfig clusters
	err := kubeconfig.LoadAndStoreKubeConfigs(config.KubeConfigStore, kubeConfigPath, kubeconfig.KubeConfig, skipFunc)
	if err != nil {
		logger.Log(logger.LevelError, nil, err, "loading kubeconfig")
	}

	// Prometheus metrics endpoint
	// to enable this endpoint, run command run-backend-with-metrics
	// or set the environment variable HEADLAMP_CONFIG_METRICS_ENABLED=true
	if config.Metrics != nil && config.telemetryConfig.MetricsEnabled != nil && *config.telemetryConfig.MetricsEnabled {
		r.Handle("/metrics", promhttp.Handler())
		logger.Log(logger.LevelInfo, nil, nil, "prometheus metrics endpoint: /metrics")
	}

	// load dynamic clusters
	kubeConfigPersistenceFile, err := defaultHeadlampKubeConfigFile()
	if err != nil {
		logger.Log(logger.LevelError, nil, err, "getting default kubeconfig persistence file")
	}

	err = kubeconfig.LoadAndStoreKubeConfigs(config.KubeConfigStore, kubeConfigPersistenceFile,
		kubeconfig.DynamicCluster, skipFunc)
	if err != nil {
		logger.Log(logger.LevelError, nil, err, "loading dynamic kubeconfig")
	}

	addPluginRoutes(config, r)

	config.handleClusterRequests(r)

	r.HandleFunc("/externalproxy", func(w http.ResponseWriter, r *http.Request) {
		proxyURL := r.Header.Get("proxy-to")
		if proxyURL == "" && r.Header.Get("Forward-to") != "" {
			proxyURL = r.Header.Get("Forward-to")
		}

		if proxyURL == "" {
			logger.Log(logger.LevelError, map[string]string{"proxyURL": proxyURL},
				errors.New("proxy URL is empty"), "proxy URL is empty")
			http.Error(w, "proxy URL is empty", http.StatusBadRequest)

			return
		}

		url, err := url.Parse(proxyURL)
		if err != nil {
			logger.Log(logger.LevelError, map[string]string{"proxyURL": proxyURL},
				err, "The provided proxy URL is invalid")
			http.Error(w, fmt.Sprintf("The provided proxy URL is invalid: %v", err), http.StatusBadRequest)

			return
		}

		isURLContainedInProxyURLs := false

		for _, proxyURL := range config.ProxyURLs {
			g := glob.MustCompile(proxyURL)
			if g.Match(url.String()) {
				isURLContainedInProxyURLs = true
				break
			}
		}

		if !isURLContainedInProxyURLs {
			logger.Log(logger.LevelError, nil, err, "no allowed proxy url match, request denied")
			http.Error(w, "no allowed proxy url match, request denied ", http.StatusBadRequest)

			return
		}

		ctx := context.Background()

		proxyReq, err := http.NewRequestWithContext(ctx, r.Method, proxyURL, r.Body)
		if err != nil {
			logger.Log(logger.LevelError, nil, err, "creating request")
			http.Error(w, err.Error(), http.StatusInternalServerError)

			return
		}

		// We may want to filter some headers, otherwise we could just use a shallow copy
		proxyReq.Header = make(http.Header)
		for h, val := range r.Header {
			proxyReq.Header[h] = val
		}

		// Disable caching
		w.Header().Set("Cache-Control", "no-cache, private, max-age=0")
		w.Header().Set("Expires", time.Unix(0, 0).Format(http.TimeFormat))
		w.Header().Set("Pragma", "no-cache")
		w.Header().Set("X-Accel-Expires", "0")

		client := http.Client{}

		resp, err := client.Do(proxyReq)
		if err != nil {
			logger.Log(logger.LevelError, nil, err, "making request")
			http.Error(w, err.Error(), http.StatusBadGateway)

			return
		}

		defer resp.Body.Close()

		// Check that the server actually sent compressed data
		var reader io.ReadCloser

		switch resp.Header.Get("Content-Encoding") {
		case "gzip":
			reader, err = gzip.NewReader(resp.Body)
			if err != nil {
				logger.Log(logger.LevelError, nil, err, "reading gzip response")
				http.Error(w, err.Error(), http.StatusInternalServerError)

				return
			}
			defer reader.Close()
		default:
			reader = resp.Body
		}

		respBody, err := io.ReadAll(reader)
		if err != nil {
			logger.Log(logger.LevelError, nil, err, "reading response")
			http.Error(w, err.Error(), http.StatusBadGateway)

			return
		}

		_, err = w.Write(respBody)
		if err != nil {
			logger.Log(logger.LevelError, nil, err, "writing response")
			http.Error(w, err.Error(), http.StatusInternalServerError)

			return
		}

		defer resp.Body.Close()
	})

	// Configuration
	r.HandleFunc("/config", config.getConfig).Methods("GET")

	// Websocket connections
	r.HandleFunc("/wsMultiplexer", config.multiplexer.HandleClientWebSocket)

	config.addClusterSetupRoute(r)

	oauthRequestMap := make(map[string]*OauthConfig)

	r.HandleFunc("/oidc", func(w http.ResponseWriter, r *http.Request) {
		ctx := context.Background()
		cluster := r.URL.Query().Get("cluster")
		if config.Insecure {
			tr := &http.Transport{
				TLSClientConfig: &tls.Config{InsecureSkipVerify: true}, //nolint:gosec
			}
			InsecureClient := &http.Client{Transport: tr}
			ctx = oidc.ClientContext(ctx, InsecureClient)
		}

		kContext, err := config.KubeConfigStore.GetContext(cluster)
		if err != nil {
			logger.Log(logger.LevelError, map[string]string{"cluster": cluster},
				err, "failed to get context")

			http.NotFound(w, r)
			return
		}

		oidcAuthConfig, err := kContext.OidcConfig()
		if err != nil {
			logger.Log(logger.LevelError, map[string]string{"cluster": cluster},
				err, "failed to get oidc config")

			http.Error(w, err.Error(), http.StatusInternalServerError)
			return
		}

		if config.oidcValidatorIdpIssuerURL != "" {
			ctx = oidc.InsecureIssuerURLContext(ctx, config.oidcValidatorIdpIssuerURL)
		}

		provider, err := oidc.NewProvider(ctx, oidcAuthConfig.IdpIssuerURL)
		if err != nil {
			logger.Log(logger.LevelError, map[string]string{"idpIssuerURL": oidcAuthConfig.IdpIssuerURL},
				err, "failed to get provider")

			http.Error(w, err.Error(), http.StatusInternalServerError)
			return
		}

		validatorClientID := oidcAuthConfig.ClientID
		if config.oidcValidatorClientID != "" {
			validatorClientID = config.oidcValidatorClientID
		}
		oidcConfig := &oidc.Config{
			ClientID: validatorClientID,
		}

		verifier := provider.Verifier(oidcConfig)
		oauthConfig := &oauth2.Config{
			ClientID:     oidcAuthConfig.ClientID,
			ClientSecret: oidcAuthConfig.ClientSecret,
			Endpoint:     provider.Endpoint(),
			RedirectURL:  getOidcCallbackURL(r, config),
			Scopes:       append([]string{oidc.ScopeOpenID}, oidcAuthConfig.Scopes...),
		}
		/* we encode the cluster to base64 and set it as state so that when getting redirected
		by oidc we can use this state value to get cluster name
		*/
		state := base64.StdEncoding.EncodeToString([]byte(cluster))
		oauthRequestMap[state] = &OauthConfig{Config: oauthConfig, Verifier: verifier, Ctx: ctx}
		http.Redirect(w, r, oauthConfig.AuthCodeURL(state), http.StatusFound)
	}).Queries("cluster", "{cluster}")

	r.HandleFunc("/portforward", func(w http.ResponseWriter, r *http.Request) {
		portforward.StartPortForward(config.KubeConfigStore, config.cache, w, r)
	}).Methods("POST")

	r.HandleFunc("/portforward", func(w http.ResponseWriter, r *http.Request) {
		portforward.StopOrDeletePortForward(config.cache, w, r)
	}).Methods("DELETE")

	r.HandleFunc("/portforward/list", func(w http.ResponseWriter, r *http.Request) {
		portforward.GetPortForwards(config.cache, w, r)
	})

	r.HandleFunc("/drain-node", config.handleNodeDrain).Methods("POST")
	r.HandleFunc("/drain-node-status",
		config.handleNodeDrainStatus).Methods("GET").Queries("cluster", "{cluster}", "nodeName", "{node}")
	r.HandleFunc("/portforward", func(w http.ResponseWriter, r *http.Request) {
		portforward.GetPortForwardByID(config.cache, w, r)
	}).Methods("GET")

	r.HandleFunc("/oidc-callback", func(w http.ResponseWriter, r *http.Request) {
		state := r.URL.Query().Get("state")

		decodedState, err := base64.StdEncoding.DecodeString(state)
		if err != nil {
			logger.Log(logger.LevelError, nil, err, "failed to decode state")
			http.Error(w, "wrong state set, invalid request "+err.Error(), http.StatusBadRequest)

			return
		}

		if state == "" {
			logger.Log(logger.LevelError, nil, err, "invalid request state is empty")
			http.Error(w, "invalid request state is empty", http.StatusBadRequest)

			return
		}

		//nolint:nestif
		if oauthConfig, ok := oauthRequestMap[state]; ok {
			oauth2Token, err := oauthConfig.Config.Exchange(oauthConfig.Ctx, r.URL.Query().Get("code"))
			if err != nil {
				logger.Log(logger.LevelError, nil, err, "failed to exchange token")
				http.Error(w, "Failed to exchange token: "+err.Error(), http.StatusInternalServerError)

				return
			}

			tokenType := "id_token"
			if config.oidcUseAccessToken {
				tokenType = "access_token"
			}

			rawUserToken, ok := oauth2Token.Extra(tokenType).(string)
			if !ok {
				logger.Log(logger.LevelError, nil, err, fmt.Sprintf("no %s field in oauth2 token", tokenType))
				http.Error(w, fmt.Sprintf("No %s field in oauth2 token.", tokenType), http.StatusInternalServerError)

				return
			}

			if err := config.cache.Set(context.Background(),
				fmt.Sprintf("oidc-token-%s", rawUserToken), oauth2Token.RefreshToken); err != nil {
				logger.Log(logger.LevelError, nil, err, "failed to cache refresh token")
				http.Error(w, "Failed to cache refresh token: "+err.Error(), http.StatusInternalServerError)

				return
			}

			idToken, err := oauthConfig.Verifier.Verify(oauthConfig.Ctx, rawUserToken)
			if err != nil {
				logger.Log(logger.LevelError, nil, err, "failed to verify ID Token")
				http.Error(w, "Failed to verify ID Token: "+err.Error(), http.StatusInternalServerError)

				return
			}

			resp := struct {
				OAuth2Token   *oauth2.Token
				IDTokenClaims *json.RawMessage // ID Token payload is just JSON.
			}{oauth2Token, new(json.RawMessage)}

			if err := idToken.Claims(&resp.IDTokenClaims); err != nil {
				logger.Log(logger.LevelError, nil, err, "failed to get id token claims")
				http.Error(w, err.Error(), http.StatusInternalServerError)

				return
			}

			var redirectURL string
			if config.DevMode {
				redirectURL = "http://localhost:3000/"
			} else {
				redirectURL = "/"
			}

			baseURL := strings.Trim(config.BaseURL, "/")
			if baseURL != "" {
				redirectURL += baseURL + "/"
			}

			redirectURL += fmt.Sprintf("auth?cluster=%1s&token=%2s", decodedState, rawUserToken)
			http.Redirect(w, r, redirectURL, http.StatusSeeOther)
		} else {
			http.Error(w, "invalid request", http.StatusBadRequest)
			return
		}
	})

	// Serve the frontend if needed
	if config.StaticDir != "" {
		staticPath := config.StaticDir

		if isWindows {
			// We supPort unix paths on windows. So "frontend/static" works.
			if strings.Contains(config.StaticDir, "/") {
				staticPath = filepath.FromSlash(config.StaticDir)
			}
		}

		spa := spaHandler{staticPath: staticPath, indexPath: "index.html", baseURL: config.BaseURL}
		r.PathPrefix("/").Handler(spa)

		http.Handle("/", r)
	}

	// On dev mode we're loose about where connections come from
	if config.DevMode {
		headers := handlers.AllowedHeaders([]string{
			"X-HEADLAMP_BACKEND-TOKEN", "X-Requested-With", "Content-Type",
			"Authorization", "Forward-To",
			"KUBECONFIG", "X-HEADLAMP-USER-ID",
		})
		methods := handlers.AllowedMethods([]string{"GET", "POST", "PUT", "HEAD", "DELETE", "PATCH", "OPTIONS"})
		origins := handlers.AllowedOrigins([]string{"*"})

		return handlers.CORS(headers, methods, origins)(r)
	}

	return r
}

func parseClusterAndToken(r *http.Request) (string, string) {
	cluster := ""
	re := regexp.MustCompile(`^/clusters/([^/]+)/.*`)
	urlString := r.URL.RequestURI()

	matches := re.FindStringSubmatch(urlString)
	if len(matches) > 1 {
		cluster = matches[1]
	}

	// get token
	token := r.Header.Get("Authorization")
	token = strings.TrimPrefix(token, "Bearer ")

	return cluster, token
}

func getExpiryTime(payload map[string]interface{}) (time.Time, error) {
	exp, ok := payload["exp"].(float64)
	if !ok {
		return time.Time{}, errors.New("expiry time not found or invalid")
	}

	return time.Unix(int64(exp), 0), nil
}

func isTokenAboutToExpire(token string) bool {
	const tokenParts = 3

	parts := strings.Split(token, ".")
	if len(parts) != tokenParts {
		return false
	}

	payload, err := auth.DecodeBase64JSON(parts[1])
	if err != nil {
		logger.Log(logger.LevelError, nil, err, "failed to decode payload")
		return false
	}

	expiryTime, err := getExpiryTime(payload)
	if err != nil {
		logger.Log(logger.LevelError, nil, err, "failed to get expiry time")
		return false
	}

	return time.Until(expiryTime) <= JWTExpirationTTL
}

func refreshAndCacheNewToken(clientID, clientSecret string, cache cache.Cache[interface{}],
	tokenType, token, issuerURL string,
) (*oauth2.Token, error) {
	// get provider
	provider, err := oidc.NewProvider(context.Background(), issuerURL)
	if err != nil {
		return nil, fmt.Errorf("getting provider: %v", err)
	}
	// get refresh token
	newToken, err := getNewToken(clientID, clientSecret, cache, tokenType, token, provider.Endpoint().TokenURL)
	if err != nil {
		return nil, fmt.Errorf("refreshing token: %v", err)
	}

	return newToken, nil
}

// getNewToken uses the provided credentials and fetches the old refresh
// token from the cache to obtain a new OAuth2 token
// from the specified token URL endpoint.
func getNewToken(clientID, clientSecret string, cache cache.Cache[interface{}],
	tokenType string, token string, tokenURL string,
) (*oauth2.Token, error) {
	// get refresh token
	refreshToken, err := cache.Get(context.Background(), fmt.Sprintf("oidc-token-%s", token))
	if err != nil {
		return nil, fmt.Errorf("getting refresh token: %v", err)
	}

	rToken, ok := refreshToken.(string)
	if !ok {
		return nil, fmt.Errorf("failed to get refresh token")
	}

	// Create OAuth2 config with client credentials and token endpoint
	conf := &oauth2.Config{
		ClientID:     clientID,
		ClientSecret: clientSecret,
		Endpoint: oauth2.Endpoint{
			TokenURL: tokenURL,
		},
	}

	// Request new token using the refresh token
	newToken, err := conf.TokenSource(context.Background(), &oauth2.Token{
		RefreshToken: rToken,
	}).Token()
	if err != nil {
		return nil, err
	}

	// update the refresh token in the cache
	if err := cacheRefreshedToken(newToken, tokenType, token, rToken, cache); err != nil {
		return nil, fmt.Errorf("caching refreshed token: %v", err)
	}

	return newToken, nil
}

// cacheRefreshedToken updates the refresh token in the cache.
func cacheRefreshedToken(token *oauth2.Token, tokenType string, oldToken string,
	oldRefreshToken string, cache cache.Cache[interface{}],
) error {
	newToken, ok := token.Extra(tokenType).(string)
	if ok {
		if err := cache.Set(context.Background(), fmt.Sprintf("oidc-token-%s", newToken), token.RefreshToken); err != nil {
			logger.Log(logger.LevelError, nil, err, "failed to cache refreshed token")
			return err
		}

		// set ttl to 10 seconds for old token to handle case when the new token is not accepted by the client.
		if err := cache.SetWithTTL(context.Background(), fmt.Sprintf("oidc-token-%s", oldToken),
			oldRefreshToken, time.Until(token.Expiry)); err != nil {
			logger.Log(logger.LevelError, nil, err, "failed to cache refreshed token")
			return err
		}
	}

	return nil
}

func (c *HeadlampConfig) refreshAndSetToken(oidcAuthConfig *kubeconfig.OidcConfig,
	cache cache.Cache[interface{}], token string,
	w http.ResponseWriter, cluster string, span trace.Span, ctx context.Context,
) {
	// The token type to use
	tokenType := "id_token"
	if c.oidcUseAccessToken {
		tokenType = "access_token"
	}

	newToken, err := refreshAndCacheNewToken(
		oidcAuthConfig.ClientID,
		oidcAuthConfig.ClientSecret,
		cache,
		tokenType,
		token,
		c.oidcIdpIssuerURL,
	)
	if err != nil {
		logger.Log(logger.LevelError, map[string]string{"cluster": cluster},
			err, "failed to refresh token")
		c.telemetryHandler.RecordError(span, err, "Token refresh failed")
		c.telemetryHandler.RecordErrorCount(ctx, attribute.String("error", "token_refresh_failure"))
	} else if newToken != nil {
		if c.oidcUseAccessToken {
			w.Header().Set("X-Authorization", newToken.Extra("access_token").(string))
		} else {
			w.Header().Set("X-Authorization", newToken.Extra("id_token").(string))
		}

		c.telemetryHandler.RecordEvent(span, "Token refreshed successfully")
	}
}

func (c *HeadlampConfig) incrementRequestCounter(ctx context.Context) {
	if c.Metrics != nil {
		c.Metrics.RequestCounter.Add(ctx, 1,
			metric.WithAttributes(
				attribute.String("api.route", "OIDCTokenRefreshMiddleware"),
				attribute.String("status", "start"),
			))
	}
}

func (c *HeadlampConfig) shouldSkipOIDCRefresh(w http.ResponseWriter, r *http.Request, span trace.Span,
	ctx context.Context, start time.Time, next http.Handler,
) bool {
	if !strings.HasPrefix(r.URL.String(), "/clusters/") {
		c.telemetryHandler.RecordEvent(span, "Not a cluster request, skipping OIDC refresh")
		next.ServeHTTP(w, r)
		c.telemetryHandler.RecordDuration(ctx, start,
			attribute.String("api.route", "OIDCTokenRefreshMiddleware"),
			attribute.String("status", "skipped"))

		return true
	}

	return false
}

func (c *HeadlampConfig) shouldBypassOIDCRefresh(cluster, token string, w http.ResponseWriter, r *http.Request,
	span trace.Span, ctx context.Context, start time.Time, next http.Handler,
) bool {
	if cluster == "" || token == "" {
		c.telemetryHandler.RecordEvent(span, "Missing cluster or token, bypassing OIDC refresh")
		next.ServeHTTP(w, r)
		c.telemetryHandler.RecordDuration(ctx, start,
			attribute.String("api.route", "OIDCTokenRefreshMiddleware"),
			attribute.String("status", "missing"))

		return true
	}

	return false
}

func (c *HeadlampConfig) handleGetContextError(err error, cluster string, w http.ResponseWriter, r *http.Request,
	span trace.Span, ctx context.Context, start time.Time, next http.Handler,
) bool {
	if err != nil {
		logger.Log(logger.LevelError, map[string]string{"cluster": cluster},
			err, "failed to get context")
		c.telemetryHandler.RecordError(span, err, "Failed to get context")
		c.telemetryHandler.RecordErrorCount(ctx, attribute.String("error", "get_context_failure"))
		next.ServeHTTP(w, r)
		c.telemetryHandler.RecordDuration(ctx, start,
			attribute.String("api.route", "OIDCTokenRefreshMiddleware"),
			attribute.String("status", "get_context_failure"))

		return true
	}

	return false
}

func (c *HeadlampConfig) handleOIDCAuthConfigError(err error, w http.ResponseWriter, r *http.Request, span trace.Span,
	ctx context.Context, start time.Time, next http.Handler,
) bool {
	if err != nil {
		c.telemetryHandler.RecordEvent(span, "OIDC auth not enabled for cluster")
		next.ServeHTTP(w, r)
		c.telemetryHandler.RecordDuration(ctx, start,
			attribute.String("api.route", "OIDCTokenRefreshMiddleware"),
			attribute.String("status", "oidc_auth_not_enabled"))

		return true
	}

	return false
}

func (c *HeadlampConfig) OIDCTokenRefreshMiddleware(next http.Handler) http.Handler {
	return http.HandlerFunc(func(w http.ResponseWriter, r *http.Request) {
		ctx := r.Context()
		start := time.Now()

		var span trace.Span
		if c.Telemetry != nil {
			_, span = telemetry.CreateSpan(ctx, r, "auth", "OIDCTokenRefreshMiddleware")

			c.telemetryHandler.RecordEvent(span, "Middleware started")

			defer span.End()
		}

		c.incrementRequestCounter(ctx)

		// skip if not cluster request
		if c.shouldSkipOIDCRefresh(w, r, span, ctx, start, next) {
			return
		}

		// parse cluster and token
		cluster, token := parseClusterAndToken(r)
		if c.shouldBypassOIDCRefresh(cluster, token, w, r, span, ctx, start, next) {
			return
		}

		// get oidc config
		kContext, err := c.KubeConfigStore.GetContext(cluster)
		if c.handleGetContextError(err, cluster, w, r, span, ctx, start, next) {
			return
		}

		// skip if cluster is not using OIDC auth
		oidcAuthConfig, err := kContext.OidcConfig()
		if c.handleOIDCAuthConfigError(err, w, r, span, ctx, start, next) {
			return
		}

		// skip if token is not about to expire
		if !isTokenAboutToExpire(token) {
			c.telemetryHandler.RecordEvent(span, "Token not about to expire, skipping refresh")
			next.ServeHTTP(w, r)
			c.telemetryHandler.RecordDuration(ctx, start,
				attribute.String("api.route", "OIDCTokenRefreshMiddleware"),
				attribute.String("status", "token_valid"))

			return
		}

		// refresh and cache new token
		c.refreshAndSetToken(oidcAuthConfig, c.cache, token, w, cluster, span, ctx)

		next.ServeHTTP(w, r)
		c.telemetryHandler.RecordDuration(ctx, start,
			attribute.String("api.route", "OIDCTokenRefreshMiddleware"),
			attribute.String("status", "success"))
	})
}

func StartHeadlampServer(config *HeadlampConfig) {
	tel, err := telemetry.NewTelemetry(config.telemetryConfig)
	if err != nil {
		logger.Log(logger.LevelError, nil, err, "Failed to initialize telemetry")
		os.Exit(1)
	}

	defer func() {
		shutdownCtx, cancel := context.WithTimeout(context.Background(), 5*time.Second)
		defer cancel()

		if err := tel.Shutdown(shutdownCtx); err != nil {
			logger.Log(logger.LevelError, nil, err, "Failed to properly shutdown telemetry")
		}
	}()

	metrics, err := telemetry.NewMetrics()
	if err != nil {
		logger.Log(logger.LevelError, nil, err, "Failed to initialize metrics")
	}

	config.Telemetry = tel
	config.Metrics = metrics
	config.telemetryHandler = telemetry.NewRequestHandler(tel, metrics)

	router := mux.NewRouter()

	if config.Telemetry != nil && config.Metrics != nil {
		router.Use(telemetry.TracingMiddleware("headlamp-server"))
		router.Use(config.Metrics.RequestCounterMiddleware)
	}

	// Copy static files as squashFS is read-only (AppImage)
	if config.StaticDir != "" {
		dir, err := os.MkdirTemp(os.TempDir(), ".headlamp")
		if err != nil {
			logger.Log(logger.LevelError, nil, err, "Failed to create static dir")
			return
		}

		err = os.CopyFS(dir, os.DirFS(config.StaticDir))
		if err != nil {
			logger.Log(logger.LevelError, nil, err, "Failed to copy files from static dir")
			return
		}

		config.StaticDir = dir
	}

	handler := createHeadlampHandler(config)

	handler = config.OIDCTokenRefreshMiddleware(handler)

	addr := fmt.Sprintf("%s:%d", config.ListenAddr, config.Port)

	// Start server
	if err := http.ListenAndServe(addr, handler); err != nil { //nolint:gosec
		logger.Log(logger.LevelError, nil, err, "Failed to start server")

		HandleServerStartError(&err)
	}
}

// Handle common server startup errors.
func HandleServerStartError(err *error) {
	// Check if the reason server failed because the address is already in use
	// this might be because backend process is already running
	if errors.Is(*err, syscall.EADDRINUSE) {
		// Exit with 98 (address in use) exit code
		os.Exit(int(syscall.EADDRINUSE))
	}
}

// Returns the helm.Handler given the config and request. Writes http.NotFound if clusterName is not there.
func getHelmHandler(c *HeadlampConfig, w http.ResponseWriter, r *http.Request) (*helm.Handler, error) {
	ctx := r.Context()
	start := time.Now()

	_, span := telemetry.CreateSpan(ctx, r, "headlamp-server", "getHelmHandler")
	c.telemetryHandler.RecordEvent(span, "Get helm handler started")

	defer span.End()
	c.telemetryHandler.RecordRequestCount(ctx, r)

	clusterName := mux.Vars(r)["clusterName"]
	telemetry.AddSpanAttributes(ctx, attribute.String("clusterName", clusterName))

	context, err := c.KubeConfigStore.GetContext(clusterName)
	if err != nil {
		logger.Log(
			logger.LevelError, map[string]string{"clusterName": clusterName},
			err, "failed to get context")
		c.telemetryHandler.RecordError(span, err, "failed to get context")
		c.telemetryHandler.RecordErrorCount(ctx, attribute.String("error", "failed to get context"))
		c.telemetryHandler.RecordDuration(ctx, start, attribute.String("status", "not found"))
		http.NotFound(w, r)

		return nil, errors.New("not found")
	}

	namespace := r.URL.Query().Get("namespace")

	helmHandler, err := helm.NewHandler(context.ClientConfig(), c.cache, namespace)
	if err != nil {
		logger.Log(logger.LevelError, map[string]string{"namespace": namespace},
			err, "failed to create helm handler")
		c.telemetryHandler.RecordError(span, err, "failed to create helm handler")
		c.telemetryHandler.RecordErrorCount(ctx, attribute.String("error", "helm handler creation failure"))
		c.telemetryHandler.RecordDuration(ctx, start, attribute.String("status", "failure"))
		http.Error(w, "failed to create helm handler", http.StatusInternalServerError)

		return nil, err
	}

	c.telemetryHandler.RecordDuration(ctx, start, attribute.String("status", "success"))
	c.telemetryHandler.RecordEvent(span, "Successfully created helm handler")

	return helmHandler, nil
}

// Check request for header "X-HEADLAMP_BACKEND-TOKEN" matches HEADLAMP_BACKEND_TOKEN env
// This check is to prevent access except for from the app.
// The app sets HEADLAMP_BACKEND_TOKEN, and gives the token to the frontend.
func checkHeadlampBackendToken(w http.ResponseWriter, r *http.Request) error {
	backendToken := r.Header.Get("X-HEADLAMP_BACKEND-TOKEN")
	backendTokenEnv := os.Getenv("HEADLAMP_BACKEND_TOKEN")

	if backendToken != backendTokenEnv || backendTokenEnv == "" {
		http.Error(w, "access denied", http.StatusForbidden)
		return errors.New("X-HEADLAMP_BACKEND-TOKEN does not match HEADLAMP_BACKEND_TOKEN")
	}

	return nil
}

//nolint:funlen
func handleClusterHelm(c *HeadlampConfig, router *mux.Router) {
	router.PathPrefix("/clusters/{clusterName}/helm/{.*}").HandlerFunc(func(w http.ResponseWriter, r *http.Request) {
		ctx := r.Context()
		path := r.URL.Path
		clusterName := mux.Vars(r)["clusterName"]

		_, span := telemetry.CreateSpan(ctx, r, "helm", "handleClusterHelm",
			attribute.String("cluster", clusterName),
		)
		c.telemetryHandler.RecordEvent(span, "Starting Helm operation request")
		defer span.End()

		c.telemetryHandler.RecordRequestCount(ctx, r, attribute.String("cluster", clusterName))

		if err := checkHeadlampBackendToken(w, r); err != nil {
			c.handleError(w, ctx, span, err, "failed to check headlamp backend token", http.StatusForbidden)

			return
		}

		helmHandler, err := getHelmHandler(c, w, r)
		if err != nil {
			c.handleError(w, ctx, span, err, "failed to get helm handler", http.StatusForbidden)

			return
		}

		routeHandler := func(route, operation string, handler func(http.ResponseWriter, *http.Request)) {
			c.telemetryHandler.RecordEvent(span, "Executing route",
				attribute.String("route", route),
				attribute.String("operation", operation))
			c.telemetryHandler.RecordRequestCount(ctx, r)

			logger.Log(logger.LevelInfo, map[string]string{"route": route}, nil, "Dispatching helm operation: "+operation)
			handler(w, r)
		}

		switch {
		case strings.HasSuffix(path, "/releases/list") && r.Method == http.MethodGet:
			routeHandler("/releases/list", "ListRelease", helmHandler.ListRelease)
			return
		case strings.HasSuffix(path, "/release/install") && r.Method == http.MethodPost:
			routeHandler("/release/install", "InstallRelease", helmHandler.InstallRelease)
			return
		case strings.HasSuffix(path, "/release/history") && r.Method == http.MethodGet:
			routeHandler("/release/history", "GetReleaseHistory", helmHandler.GetReleaseHistory)
			return
		case strings.HasSuffix(path, "/releases/uninstall") && r.Method == http.MethodDelete:
			routeHandler("/releases/uninstall", "UninstallRelease", helmHandler.UninstallRelease)
			return
		case strings.HasSuffix(path, "/releases/rollback") && r.Method == http.MethodPut:
			routeHandler("/releases/rollback", "RollbackRelease", helmHandler.RollbackRelease)
			return
		case strings.HasSuffix(path, "/releases/upgrade") && r.Method == http.MethodPut:
			routeHandler("/releases/upgrade", "UpgradeRelease", helmHandler.UpgradeRelease)
			return
		case strings.HasSuffix(path, "/releases") && r.Method == http.MethodGet:
			routeHandler("/releases", "GetRelease", helmHandler.GetRelease)
			return
		case strings.HasSuffix(path, "/repositories") && r.Method == http.MethodGet:
			routeHandler("/repositories", "ListRepo", helmHandler.ListRepo)
			return
		case strings.HasSuffix(path, "/repositories") && r.Method == http.MethodPost:
			routeHandler("/repositories", "AddRepo", helmHandler.AddRepo)
			return
		case strings.HasSuffix(path, "/repositories/remove") && r.Method == http.MethodDelete:
			routeHandler("/repositories/remove", "RemoveRepo", helmHandler.RemoveRepo)
			return
		case strings.HasSuffix(path, "/repositories/update") && r.Method == http.MethodPut:
			routeHandler("/repositories/update", "UpdateRepository", helmHandler.UpdateRepository)
			return
		case strings.HasSuffix(path, "/charts") && r.Method == http.MethodGet:
			routeHandler("/charts", "ListCharts", helmHandler.ListCharts)
			return
		case strings.HasSuffix(path, "/action/status") && r.Method == http.MethodGet:
			routeHandler("/action/status", "GetActionStatus", helmHandler.GetActionStatus)
			return
		default:
			logger.Log(logger.LevelError, map[string]string{"path": path}, nil, "Unknown helm API route")

			c.telemetryHandler.RecordEvent(span, "Unknown API route", attribute.String("path", path))
			span.SetStatus(codes.Error, "Unknown API route")
			c.telemetryHandler.RecordErrorCount(ctx, attribute.String("error", "unknown_route"))

			http.NotFound(w, r)

			return
		}
	})
}

func (c *HeadlampConfig) handleError(w http.ResponseWriter, ctx context.Context,
	span trace.Span, err error, msg string, status int,
) {
	logger.Log(logger.LevelError, nil, err, msg)
	c.telemetryHandler.RecordError(span, err, msg)
	c.telemetryHandler.RecordErrorCount(ctx, attribute.String("error.type", msg))
	http.Error(w, err.Error(), status)
}

// handleClusterAPI handles cluster API requests. It is responsible for
// all the requests made to /clusters/{clusterName}/{api:.*} endpoint.
// It parses the request and creates a proxy request to the cluster.
// That proxy is saved in the cache with the context key.
func handleClusterAPI(c *HeadlampConfig, router *mux.Router) { //nolint:funlen
	router.PathPrefix("/clusters/{clusterName}/{api:.*}").HandlerFunc(func(w http.ResponseWriter, r *http.Request) {
		start := time.Now()
		ctx := r.Context()

		ctx, span := telemetry.CreateSpan(ctx, r, "cluster-api", "handleClusterAPI",
			attribute.String("cluster", mux.Vars(r)["clusterName"]),
		)
		defer span.End()

		c.telemetryHandler.RecordRequestCount(ctx, r, attribute.String("cluster", mux.Vars(r)["clusterName"]))
		c.telemetryHandler.RecordEvent(span, "Cluster API request started")

		// A deferred function to record duration metrics & log the request completion
		defer recordRequestCompletion(c, ctx, start, r)

		contextKey, err := c.getContextKeyForRequest(r)
		if err != nil {
			c.handleError(w, ctx, span, err, "failed to get context key", http.StatusBadRequest)
			return
		}

		kContext, err := c.KubeConfigStore.GetContext(contextKey)
		if err != nil {
			c.handleError(w, ctx, span, err, "failed to get context", http.StatusNotFound)
			return
		}

		if kContext.Error != "" {
			c.handleError(w, ctx, span, errors.New(kContext.Error), "context has error", http.StatusBadRequest)
			return
		}

		clusterURL, err := url.Parse(kContext.Cluster.Server)
		if err != nil {
			c.handleError(w, ctx, span, err, "failed to parse cluster URL", http.StatusNotFound)
			return
		}

		// Record attributes about the proxy request
		span.SetAttributes(
			attribute.String("cluster.server", kContext.Cluster.Server),
			attribute.String("cluster.api_path", mux.Vars(r)["api"]),
		)
		c.telemetryHandler.RecordClusterProxyRequestsCount(ctx, attribute.String("cluster", contextKey),
			attribute.String("http.method", r.Method))

		r.Host = clusterURL.Host
		r.Header.Set("X-Forwarded-Host", r.Host)
		r.Header.Del("User-Agent")
		r.URL.Host = clusterURL.Host
		r.URL.Path = mux.Vars(r)["api"]
		r.URL.Scheme = clusterURL.Scheme

		// Process WebSocket protocol headers if present
		processWebSocketProtocolHeader(r)
		plugins.HandlePluginReload(c.cache, w)

		if err = kContext.ProxyRequest(w, r); err != nil {
			c.telemetryHandler.RecordErrorCount(ctx, attribute.String("error.type", "proxy_error"),
				attribute.String("cluster", contextKey))
			c.handleError(w, ctx, span, err, "failed to proxy request", http.StatusInternalServerError)

			return
		}

		if c.Telemetry != nil {
			span.SetStatus(codes.Ok, "")
			c.telemetryHandler.RecordEvent(span, "Cluster API request completed")
		}
	})
}

func recordRequestCompletion(c *HeadlampConfig, ctx context.Context,
	start time.Time, r *http.Request,
) {
	duration := time.Since(start).Seconds() * 1000 // duration in ms
	c.telemetryHandler.RecordDuration(ctx, start,
		attribute.String("http.method", r.Method),
		attribute.String("http.path", r.URL.Path),
		attribute.String("cluster", mux.Vars(r)["clusterName"]))
	logger.Log(logger.LevelInfo,
		map[string]string{"duration_ms": fmt.Sprintf("%.2f", duration)},
		nil, "Request completed successfully")
}

// Handle WebSocket connections that include token in Sec-WebSocket-Protocol
// Some cluster setups don't support tokens via Sec-Websocket-Protocol value
// Authorization header is more commonly supported and it also used by kubectl.
func processWebSocketProtocolHeader(r *http.Request) {
	secWebSocketProtocol := r.Header.Get("Sec-Websocket-Protocol")
	if secWebSocketProtocol == "" {
		return
	}

	// Split by comma and trim spaces to get all protocols
	protocols := strings.Split(secWebSocketProtocol, ",")

	var validProtocols []string

	// This prefix is used to identify bearer tokens in the WebSocket protocol
	const bearerTokenPrefix = "base64url.bearer.authorization.k8s.io." // #nosec G101

	for _, protocol := range protocols {
		protocol = strings.TrimSpace(protocol)

		// Process protocols that contain tokens
		if strings.HasPrefix(protocol, bearerTokenPrefix) {
			processTokenProtocol(r, protocol, bearerTokenPrefix)
		} else {
			// Keep non-token protocols
			validProtocols = append(validProtocols, protocol)
		}
	}

	// Update the header with remaining valid protocols or remove it entirely
	if len(validProtocols) > 0 {
		r.Header.Set("Sec-WebSocket-Protocol", strings.Join(validProtocols, ", "))
	} else {
		r.Header.Del("Sec-WebSocket-Protocol")
	}
}

// processTokenProtocol extracts a bearer token from a WebSocket protocol string
// and sets it as an Authorization header if one doesn't already exist.
func processTokenProtocol(r *http.Request, protocol, tokenPrefix string) {
	// Only process if Authorization header is empty
	if r.Header.Get("Authorization") != "" {
		return
	}

	token := strings.TrimPrefix(protocol, tokenPrefix)
	if token == "" {
		return
	}

	// Try to decode token from base64
	decodedBytes, err := base64.URLEncoding.DecodeString(token)
	if err == nil {
		token = string(decodedBytes)
	} else {
		// Account for the possibility of tokens without base64 padding
		decodedBytes, err := base64.RawStdEncoding.DecodeString(token)
		if err == nil {
			token = string(decodedBytes)
		}
	}

	r.Header.Set("Authorization", "Bearer "+token)
}

func (c *HeadlampConfig) handleClusterRequests(router *mux.Router) {
	if c.EnableHelm {
		handleClusterHelm(c, router)
	}

	handleClusterAPI(c, router)
}

func (c *HeadlampConfig) getClusters() []Cluster {
	clusters := []Cluster{}

	contexts, err := c.KubeConfigStore.GetContexts()
	if err != nil {
		logger.Log(logger.LevelError, nil, err, "failed to get contexts")

		return clusters
	}

	for _, context := range contexts {
		context := context

		if context.Error != "" {
			clusters = append(clusters, Cluster{
				Name:  context.Name,
				Error: context.Error,
			})

			continue
		}

		// Dynamic clusters should not be visible to other users.
		if context.Internal {
			continue
		}

		// This should not happen, but it's a defensive check.
		if context.KubeContext == nil {
			logger.Log(logger.LevelError, map[string]string{"context": context.Name},
				errors.New("context.KubeContext is nil"), "error adding context")
			continue
		}

		kubeconfigPath := context.KubeConfigPath

		source := context.SourceStr()

		clusterID := context.ClusterID

		clusters = append(clusters, Cluster{
			Name:     context.Name,
			Server:   context.Cluster.Server,
			AuthType: context.AuthType(),
			Metadata: map[string]interface{}{
				"source":     source,
				"namespace":  context.KubeContext.Namespace,
				"extensions": context.KubeContext.Extensions,
				"origin": map[string]interface{}{
					"kubeconfig": kubeconfigPath,
				},
				"originalName": context.Name,
				"clusterID":    clusterID,
			},
		})
	}

	return clusters
}

// parseCustomNameClusters parses the custom name clusters from the kubeconfig.
func parseCustomNameClusters(contexts []kubeconfig.Context) ([]Cluster, []error) {
	clusters := []Cluster{}

	var setupErrors []error

	for _, context := range contexts {
		context := context

		info := context.KubeContext.Extensions["headlamp_info"]
		if info != nil {
			// Convert the runtime.Unknown object to a byte slice
			unknownBytes, err := json.Marshal(info)
			if err != nil {
				logger.Log(logger.LevelError, map[string]string{"cluster": context.Name},
					err, "unmarshaling context data")

				setupErrors = append(setupErrors, err)

				continue
			}

			// Now, decode the byte slice into CustomObject
			var customObj kubeconfig.CustomObject

			err = json.Unmarshal(unknownBytes, &customObj)
			if err != nil {
				logger.Log(logger.LevelError, map[string]string{"cluster": context.Name},
					err, "unmarshaling into CustomObject")

				setupErrors = append(setupErrors, err)

				continue
			}

			// Check if the CustomName field is present
			if customObj.CustomName != "" {
				context.Name = customObj.CustomName
			}
		}

		clusters = append(clusters, Cluster{
			Name:     context.Name,
			Server:   context.Cluster.Server,
			AuthType: context.AuthType(),
			Metadata: map[string]interface{}{
				"source": "dynamic_cluster",
			},
		})
	}

	return clusters, setupErrors
}

// parseClusterFromKubeConfig parses the kubeconfig and returns a list of contexts and errors.
func parseClusterFromKubeConfig(kubeConfigs []string) ([]Cluster, []error) {
	var clusters []Cluster

	var setupErrors []error

	for _, kubeConfig := range kubeConfigs {
		contexts, contextLoadErrors, err := kubeconfig.LoadContextsFromBase64String(kubeConfig, kubeconfig.DynamicCluster)
		if err != nil {
			setupErrors = append(setupErrors, err)
			continue
		}

		if len(contextLoadErrors) > 0 {
			for _, contextError := range contextLoadErrors {
				setupErrors = append(setupErrors, contextError.Error)
			}
		}

		parsedClusters, parseErrs := parseCustomNameClusters(contexts)
		if len(parseErrs) > 0 {
			setupErrors = append(setupErrors, parseErrs...)
		}

		clusters = append(clusters, parsedClusters...)
	}

	if len(setupErrors) > 0 {
		logger.Log(logger.LevelError, nil, setupErrors, "setting up contexts from kubeconfig")
		return nil, setupErrors
	}

	return clusters, nil
}

func (c *HeadlampConfig) getConfig(w http.ResponseWriter, r *http.Request) {
	w.Header().Set("Content-Type", "application/json")

	clientConfig := clientConfig{c.getClusters(), c.EnableDynamicClusters}

	if err := json.NewEncoder(w).Encode(&clientConfig); err != nil {
		logger.Log(logger.LevelError, nil, err, "encoding config")
	}
}

// addCluster adds cluster to store and updates the kubeconfig file.
func (c *HeadlampConfig) addCluster(w http.ResponseWriter, r *http.Request) {
	ctx := r.Context()
	start := time.Now()

	_, span := telemetry.CreateSpan(ctx, r, "cluster-management", "addCluster")
	c.telemetryHandler.RecordEvent(span, "Add cluster request started")
	defer span.End()
	// Defer recording the duration and logging when the request is complete.
	defer recordRequestCompletion(c, ctx, start, r)
	c.telemetryHandler.RecordRequestCount(ctx, r)

	if err := checkHeadlampBackendToken(w, r); err != nil {
		c.telemetryHandler.RecordError(span, err, "invalid backend token")
		c.telemetryHandler.RecordErrorCount(ctx, attribute.String("error.type", "invalid token"))
		logger.Log(logger.LevelError, nil, err, "invalid token")

		return
	}

	clusterReq, err := decodeClusterRequest(r)
	if err != nil {
		c.telemetryHandler.RecordError(span, err, "failed to decode cluster request")
		c.telemetryHandler.RecordErrorCount(ctx, attribute.String("error.type", "decode error"))
		http.Error(w, err.Error(), http.StatusBadRequest)

		return
	}

	if c.Telemetry != nil {
		if clusterReq.Name != nil {
			span.SetAttributes(attribute.String("clusterName", *clusterReq.Name))
		}

		if clusterReq.Server != nil {
			span.SetAttributes(attribute.String("clusterServer", *clusterReq.Server))
		}

		span.SetAttributes(attribute.Bool("clusterIsKubeConfig", clusterReq.KubeConfig != nil))
	}

	contexts, setupErrors := c.processClusterRequest(clusterReq)
	if len(contexts) == 0 {
		c.telemetryHandler.RecordError(span, errors.New("no contexts found in kubeconfig"), "no contexts found in kubeconfig")
		c.telemetryHandler.RecordErrorCount(ctx, attribute.String("error.type", "no_contexts_found"))
		http.Error(w, "getting contexts from kubeconfig", http.StatusBadRequest)
		logger.Log(logger.LevelError, nil, errors.New("no contexts found in kubeconfig"), "getting contexts from kubeconfig")

		return
	}

	setupErrors = c.addContextsToStore(contexts, setupErrors)
	if err := c.handleSetupErrors(setupErrors, ctx, w, span); err != nil {
		return
	}

	if c.Telemetry != nil {
		span.SetAttributes(attribute.Int("contexts.added", len(contexts)))
		span.SetStatus(codes.Ok, "Cluster added successfully")
	}

	w.WriteHeader(http.StatusCreated)
	c.getConfig(w, r)
}

// decodeClusterRequest decodes the cluster request from the request body.
func decodeClusterRequest(r *http.Request) (ClusterReq, error) {
	var clusterReq ClusterReq
	if err := json.NewDecoder(r.Body).Decode(&clusterReq); err != nil {
		logger.Log(logger.LevelError, nil, err, "decoding cluster info")
		return ClusterReq{}, fmt.Errorf("decoding cluster info: %w", err)
	}

	if (clusterReq.KubeConfig == nil) && (clusterReq.Name == nil || clusterReq.Server == nil) {
		return ClusterReq{}, errors.New("please provide a 'name' and 'server' fields at least")
	}

	return clusterReq, nil
}

func (c *HeadlampConfig) handleSetupErrors(setupErrors []error,
	ctx context.Context, w http.ResponseWriter, span trace.Span,
) []error {
	if len(setupErrors) > 0 {
		logger.Log(logger.LevelError, nil, setupErrors, "setting up contexts from kubeconfig")

		if c.Telemetry != nil {
			span.SetStatus(codes.Error, "Failed to setup contexts from kubeconfig")

			errMsg := fmt.Sprintf("%v", setupErrors)
			span.SetAttributes(attribute.String("error.message", errMsg))

			for _, setupErr := range setupErrors {
				c.telemetryHandler.RecordError(span, setupErr, "setup error")
			}
		}

		c.telemetryHandler.RecordErrorCount(ctx, attribute.String("error.type", "setup_context_error"))
		http.Error(w, "setting up contexts from kubeconfig", http.StatusBadRequest)

		return setupErrors
	}

	return nil
}

// processClusterRequest processes the cluster request.
func (c *HeadlampConfig) processClusterRequest(clusterReq ClusterReq) ([]kubeconfig.Context, []error) {
	if clusterReq.KubeConfig != nil {
		return c.processKubeConfig(clusterReq)
	}

	return c.processManualConfig(clusterReq)
}

// processKubeConfig processes the kubeconfig request.
func (c *HeadlampConfig) processKubeConfig(clusterReq ClusterReq) ([]kubeconfig.Context, []error) {
	contexts, contextLoadErrors, err := kubeconfig.LoadContextsFromBase64String(
		*clusterReq.KubeConfig,
		kubeconfig.DynamicCluster,
	)
	setupErrors := c.handleLoadErrors(err, contextLoadErrors)

	if len(contextLoadErrors) == 0 {
		if err := c.writeKubeConfig(*clusterReq.KubeConfig); err != nil {
			setupErrors = append(setupErrors, err)
		}
	}

	return contexts, setupErrors
}

// processManualConfig processes the manual config request.
func (c *HeadlampConfig) processManualConfig(clusterReq ClusterReq) ([]kubeconfig.Context, []error) {
	conf := &api.Config{
		Clusters: map[string]*api.Cluster{
			*clusterReq.Name: {
				Server:                   *clusterReq.Server,
				InsecureSkipTLSVerify:    clusterReq.InsecureSkipTLSVerify,
				CertificateAuthorityData: clusterReq.CertificateAuthorityData,
			},
		},
		Contexts: map[string]*api.Context{
			*clusterReq.Name: {
				Cluster: *clusterReq.Name,
			},
		},
	}

	return kubeconfig.LoadContextsFromAPIConfig(conf, false)
}

// handleLoadErrors handles the load errors.
func (c *HeadlampConfig) handleLoadErrors(err error, contextLoadErrors []kubeconfig.ContextLoadError) []error {
	var setupErrors []error //nolint:prealloc

	if err != nil {
		setupErrors = append(setupErrors, err)
	}

	for _, contextError := range contextLoadErrors {
		setupErrors = append(setupErrors, contextError.Error)
	}

	return setupErrors
}

// writeKubeConfig writes the kubeconfig to the kubeconfig file.
func (c *HeadlampConfig) writeKubeConfig(kubeConfigBase64 string) error {
	kubeConfigByte, err := base64.StdEncoding.DecodeString(kubeConfigBase64)
	if err != nil {
		return fmt.Errorf("decoding kubeconfig: %w", err)
	}

	config, err := clientcmd.Load(kubeConfigByte)
	if err != nil {
		return fmt.Errorf("loading kubeconfig: %w", err)
	}

	kubeConfigPersistenceDir, err := cfg.MakeHeadlampKubeConfigsDir()
	if err != nil {
		return fmt.Errorf("getting default kubeconfig persistence dir: %w", err)
	}

	return kubeconfig.WriteToFile(*config, kubeConfigPersistenceDir)
}

// addContextsToStore adds the contexts to the store.
func (c *HeadlampConfig) addContextsToStore(contexts []kubeconfig.Context, setupErrors []error) []error {
	for i := range contexts {
		contexts[i].Source = kubeconfig.DynamicCluster
		if err := c.KubeConfigStore.AddContext(&contexts[i]); err != nil {
			setupErrors = append(setupErrors, err)
		}
	}

	return setupErrors
}

// deleteCluster deletes the cluster from the store and updates the kubeconfig file.
func (c *HeadlampConfig) deleteCluster(w http.ResponseWriter, r *http.Request) {
	ctx := r.Context()
	start := time.Now()

	_, span := telemetry.CreateSpan(ctx, r, "cluster-management", "deleteCluster")
	defer span.End()
	c.telemetryHandler.RecordRequestCount(ctx, r)

	defer func() {
		duration := time.Since(start).Milliseconds()

		c.telemetryHandler.RecordDuration(ctx, start, attribute.String("api.route", "/cluster/delete"))
		logger.Log(logger.LevelInfo, map[string]string{
			"duration_ms": fmt.Sprintf("%d", duration),
			"api.route":   "/cluster/delete",
		}, nil, "Completed deleteCluster request")
	}()

	name := mux.Vars(r)["name"]

	if err := checkHeadlampBackendToken(w, r); err != nil {
		c.telemetryHandler.RecordError(span, err, "invalid backend token")
		c.telemetryHandler.RecordErrorCount(ctx, attribute.String("error.type", "invalid_token"))
		logger.Log(logger.LevelError, nil, err, "invalid token")

		return
	}

	err := c.KubeConfigStore.RemoveContext(name)
	if err != nil {
		c.handleError(w, ctx, span, err, "failed to delete cluster", http.StatusInternalServerError)

		return
	}

	c.handleDeleteCluster(w, r, ctx, span, name)

	c.getConfig(w, r)
}

// handleDeleteCluster handles the deletion of a cluster.
func (c *HeadlampConfig) handleDeleteCluster(
	w http.ResponseWriter,
	r *http.Request,
	ctx context.Context,
	span trace.Span,
	name string,
) {
	removeKubeConfig := r.URL.Query().Get("removeKubeConfig") == "true"
	if removeKubeConfig {
		c.handleRemoveKubeConfig(w, r, ctx, span, name)
		return
	}

	logger.Log(logger.LevelInfo, map[string]string{"cluster": name, "proxy": name},
		nil, "removed cluster successfully")
}

// handleRemoveKubeConfig removes the cluster from the kubeconfig file.
func (c *HeadlampConfig) handleRemoveKubeConfig(
	w http.ResponseWriter,
	r *http.Request,
	ctx context.Context,
	span trace.Span,
	name string,
) {
	configPath := r.URL.Query().Get("configPath")
	originalName := r.URL.Query().Get("originalName")
	clusterID := r.URL.Query().Get("clusterID")

	var configName string

	if originalName != "" && clusterID != "" {
		configName = originalName
	} else {
		configName = name
	}

	if err := kubeconfig.RemoveContextFromFile(configName, configPath); err != nil {
		c.handleError(w, ctx, span, err, "failed to remove cluster from kubeconfig", http.StatusInternalServerError)
	}
}

// Get path of kubeconfig we load headlamp with from source.
func (c *HeadlampConfig) getKubeConfigPath(source string) (string, error) {
<<<<<<< HEAD
	if source == "kubeconfig" {
		return c.KubeConfigPath, nil
=======
	if source == kubeConfigSource {
		return c.kubeConfigPath, nil
>>>>>>> 1a0cf56a
	}

	return defaultHeadlampKubeConfigFile()
}

// Handler for renaming a stateless cluster.
func (c *HeadlampConfig) handleStatelessClusterRename(w http.ResponseWriter, r *http.Request, clusterName string) {
	ctx := r.Context()
	start := time.Now()

	c.telemetryHandler.RecordRequestCount(ctx, r, attribute.String("cluster", clusterName))
	_, span := telemetry.CreateSpan(ctx, r, "cluster-rename", "handleStatelessClusterRename",
		attribute.String("cluster", clusterName),
	)
	c.telemetryHandler.RecordEvent(span, "Stateless cluster rename request started")

	defer span.End()

	if err := c.KubeConfigStore.RemoveContext(clusterName); err != nil {
		logger.Log(logger.LevelError, map[string]string{"cluster": clusterName},
			err, "decoding request body")
		c.telemetryHandler.RecordError(span, err, "decoding request body")
		c.telemetryHandler.RecordErrorCount(ctx, attribute.String("error.type", "remove_context_failure"))
		http.Error(w, err.Error(), http.StatusBadRequest)

		return
	}

	w.WriteHeader(http.StatusCreated)
	c.getConfig(w, r)

	duration := time.Since(start).Milliseconds()
	c.telemetryHandler.RecordDuration(ctx, start, attribute.String("api.route", "handleStatelessClusterRename"))
	logger.Log(logger.LevelInfo, map[string]string{
		"duration_ms": fmt.Sprintf("%d", duration),
		"api.route":   "handleStatelessClusterRename",
	}, nil, "Completed stateless cluster rename")
}

// customNameToExtenstions writes the custom name to the Extensions map in the kubeconfig.
func customNameToExtenstions(config *api.Config, contextName, newClusterName, path string) error {
	var err error

	// Get the context with the given cluster name
	contextConfig, ok := config.Contexts[contextName]
	if !ok {
		logger.Log(logger.LevelError, map[string]string{"cluster": contextName},
			err, "getting context from kubeconfig")

		return err
	}

	// Create a CustomObject with CustomName field
	customObj := &kubeconfig.CustomObject{
		TypeMeta:   v1.TypeMeta{},
		ObjectMeta: v1.ObjectMeta{},
		CustomName: newClusterName,
	}

	// Assign the CustomObject to the Extensions map
	contextConfig.Extensions["headlamp_info"] = customObj

	if err := clientcmd.WriteToFile(*config, path); err != nil {
		logger.Log(logger.LevelError, map[string]string{"cluster": contextName},
			err, "writing kubeconfig file")

		return err
	}

	return nil
}

// updateCustomContextToCache updates the custom context to the cache.
func (c *HeadlampConfig) updateCustomContextToCache(config *api.Config, clusterName string) []error {
	contexts, errs := kubeconfig.LoadContextsFromAPIConfig(config, false)
	if len(contexts) == 0 {
		logger.Log(logger.LevelError, nil, errs, "no contexts found in kubeconfig")
		errs = append(errs, errors.New("no contexts found in kubeconfig"))

		return errs
	}

	for _, context := range contexts {
		context := context

		// Remove the old context from the store
		if err := c.KubeConfigStore.RemoveContext(clusterName); err != nil {
			logger.Log(logger.LevelError, nil, err, "Removing context from the store")
			errs = append(errs, err)
		}

		// Add the new context to the store
		if err := c.KubeConfigStore.AddContext(&context); err != nil {
			logger.Log(logger.LevelError, nil, err, "Adding context to the store")
			errs = append(errs, err)
		}
	}

	if len(errs) > 0 {
		return errs
	}

	return nil
}

// getPathAndLoadKubeconfig gets the path of the kubeconfig file and loads it.
func (c *HeadlampConfig) getPathAndLoadKubeconfig(source, clusterName string) (string, *api.Config, error) {
	// Get path of kubeconfig from source
	path, err := c.getKubeConfigPath(source)
	if err != nil {
		logger.Log(logger.LevelError, map[string]string{"cluster": clusterName},
			err, "getting kubeconfig file")

		return "", nil, err
	}

	// Load kubeconfig file
	config, err := clientcmd.LoadFromFile(path)
	if err != nil {
		logger.Log(logger.LevelError, map[string]string{"cluster": clusterName},
			err, "loading kubeconfig file")

		return "", nil, err
	}

	return path, config, nil
}

// Handler for renaming a cluster.
func (c *HeadlampConfig) renameCluster(w http.ResponseWriter, r *http.Request) {
	ctx := r.Context()
	start := time.Now()
	clusterName := mux.Vars(r)["name"]

	// Setup telemetry
	_, span := telemetry.CreateSpan(ctx, r, "cluster-rename", "renameCluster",
		attribute.String("cluster", clusterName),
	)
	defer span.End()

	c.telemetryHandler.RecordEvent(span, "Rename cluster request started")
	c.telemetryHandler.RecordRequestCount(ctx, r, attribute.String("cluster", clusterName))

	// Parse request and validate
	var reqBody RenameClusterRequest
	if err := json.NewDecoder(r.Body).Decode(&reqBody); err != nil {
		c.handleError(w, ctx, span, err, "failed to decode request body", http.StatusBadRequest)
		return
	}

	// Handle stateless clusters separately
	if reqBody.Stateless {
		c.telemetryHandler.RecordEvent(span, "Delegating to handleStatelessClusterRename")
		c.handleStatelessClusterRename(w, r, clusterName)

		return
	}

	if err := c.handleClusterRename(w, r, clusterName, reqBody, ctx, span); err != nil {
		return // Error already handled inside handleClusterRename
	}

	// Record success metrics and logging
	c.telemetryHandler.RecordDuration(ctx, start, attribute.String("api.route", "renameCluster"))
	logger.Log(logger.LevelInfo, map[string]string{
		"duration_ms": fmt.Sprintf("%d", time.Since(start).Milliseconds()),
		"api.route":   "renameCluster",
	}, nil, "Completed renameCluster request")
}

func (c *HeadlampConfig) handleClusterRename(w http.ResponseWriter, r *http.Request,
	clusterName string, reqBody RenameClusterRequest, ctx context.Context, span trace.Span,
) error {
	// Load kubeconfig
	path, config, err := c.getPathAndLoadKubeconfig(reqBody.Source, clusterName)
	if err != nil {
		c.handleError(w, ctx, span, err, "failed to get kubeconfig file", http.StatusInternalServerError)
		return err
	}

	isUnique := CheckUniqueName(config.Contexts, clusterName, reqBody.NewClusterName)
	if !isUnique {
		http.Error(w, "custom name already in use", http.StatusBadRequest)
		logger.Log(logger.LevelError, map[string]string{"cluster": clusterName},
			err, "cluster name already exists in the kubeconfig")

		return err
	}

	contextName := findMatchingContextName(config, clusterName)

	if err := customNameToExtenstions(config, contextName, reqBody.NewClusterName, path); err != nil {
		c.handleError(w, ctx, span, err, "failed to write custom extension", http.StatusInternalServerError)
		return err
	}

	if errs := c.updateCustomContextToCache(config, clusterName); len(errs) > 0 {
		c.handleError(w, ctx, span, err, "failed to update context to cache", http.StatusInternalServerError)
		return errors.New("failed to update context cache")
	}

	w.WriteHeader(http.StatusCreated)
	c.getConfig(w, r)

	return nil
}

// findMatchingContextName checks all contexts, returning the key for whichever
// has a matching customObj.CustomName, if any.
func findMatchingContextName(config *api.Config, clusterName string) string {
	contextName := clusterName

	for k, v := range config.Contexts {
		info := v.Extensions["headlamp_info"]
		if info != nil {
			customObj, err := MarshalCustomObject(info, contextName)
			if err != nil {
				logger.Log(logger.LevelError, map[string]string{"cluster": contextName},
					err, "marshaling custom object")
				continue
			}

			if customObj.CustomName != "" && customObj.CustomName == clusterName {
				contextName = k
			}
		}
	}

	return contextName
}

// checkUniqueName returns false if 'newName' is already in 'names', otherwise returns true.
// It is used for checking context names.
//
// Parameters:
//   - contexts: The Kubernetes API configuration containing contexts.
//   - currentName: The name of the current context being checked.
//   - newName: The new name to check for uniqueness.
func CheckUniqueName(contexts map[string]*api.Context, currentName string, newName string) bool {
	contextNames := make([]string, 0, len(contexts))

	for name := range contexts {
		contextNames = append(contextNames, name)
		logger.Log(logger.LevelInfo, map[string]string{"context added": name},
			nil, "context name")
	}

	// Iterate over the contexts and add the custom names
	for _, y := range contexts {
		info := y.Extensions["headlamp_info"]
		if info != nil {
			customObj, err := MarshalCustomObject(info, currentName)
			if err != nil {
				logger.Log(logger.LevelError, map[string]string{"context": currentName},
					err, "marshaling custom object")
			}

			// add custom name if it is not empty
			if customObj.CustomName != "" {
				contextNames = append(contextNames, customObj.CustomName)
			}
		}
	}

	for _, current := range contextNames {
		if current == newName {
			return false
		}
	}

	return true
}

func (c *HeadlampConfig) addClusterSetupRoute(r *mux.Router) {
	// Do not add the route if dynamic clusters are disabled
	if !c.EnableDynamicClusters {
		return
	}
	// Get stateless cluster
	r.HandleFunc("/parseKubeConfig", c.parseKubeConfig).Methods("POST")

	// POST a cluster
	r.HandleFunc("/cluster", c.addCluster).Methods("POST")

	// Delete a cluster
	r.HandleFunc("/cluster/{name}", c.deleteCluster).Methods("DELETE")

	// Rename a cluster
	r.HandleFunc("/cluster/{name}", c.renameCluster).Methods("PUT")
}

/*
This function is used to handle the node drain request.
*/
func (c *HeadlampConfig) handleNodeDrain(w http.ResponseWriter, r *http.Request) {
	ctx := r.Context()
	_, span := telemetry.CreateSpan(ctx, r, "node-management", "handleNodeDrain")
	c.telemetryHandler.RecordRequestCount(ctx, r)
	c.telemetryHandler.RecordEvent(span, "node drain request started")

	defer span.End()

	var drainPayload struct {
		Cluster  string `json:"cluster"`
		NodeName string `json:"nodeName"`
	}

	if err := json.NewDecoder(r.Body).Decode(&drainPayload); err != nil {
		c.handleError(w, ctx, span, err, "decoding payload", http.StatusBadRequest)

		return
	}

	if drainPayload.NodeName == "" {
		c.handleError(w, ctx, span, errors.New("nodeName not found"), "missing nodeName", http.StatusBadRequest)
		return
	}

	if drainPayload.Cluster == "" {
		c.handleError(w, ctx, span, errors.New("clusterName not found"), "missing clusterName", http.StatusBadRequest)

		return
	}
	// get token from header
	token := r.Header.Get("Authorization")

	ctxtProxy, err := c.KubeConfigStore.GetContext(drainPayload.Cluster)
	if err != nil {
		c.handleError(w, ctx, span, err, "Cluster not found", http.StatusNotFound)

		return
	}

	clientset, err := ctxtProxy.ClientSetWithToken(token)
	if err != nil {
		c.handleError(w, ctx, span, err, "getting client", http.StatusInternalServerError)

		return
	}

	var responsePayload struct {
		Message string `json:"message"`
		Cluster string `json:"cluster"`
	}

	responsePayload.Cluster = drainPayload.Cluster
	responsePayload.Message = "Drain node request submitted successfully"

	if err = json.NewEncoder(w).Encode(responsePayload); err != nil {
		c.handleError(w, ctx, span, err, "writing response", http.StatusInternalServerError)

		return
	}

	c.drainNode(clientset, drainPayload.NodeName, drainPayload.Cluster)
}

func (c *HeadlampConfig) drainNode(clientset *kubernetes.Clientset, nodeName string, cluster string) {
	go func() {
		nodeClient := clientset.CoreV1().Nodes()
		ctx := context.Background()
		cacheKey := uuid.NewSHA1(uuid.Nil, []byte(nodeName+cluster)).String()
		cacheItemTTL := DrainNodeCacheTTL * time.Minute

		node, err := nodeClient.Get(context.TODO(), nodeName, v1.GetOptions{})
		if err != nil {
			_ = c.cache.SetWithTTL(ctx, cacheKey, "error: "+err.Error(), cacheItemTTL)
			return
		}

		// cordon the node first
		node.Spec.Unschedulable = true

		_, err = nodeClient.Update(context.TODO(), node, v1.UpdateOptions{})
		if err != nil {
			_ = c.cache.SetWithTTL(ctx, cacheKey, "error: "+err.Error(), cacheItemTTL)
			return
		}

		pods, err := clientset.CoreV1().Pods("").List(context.TODO(),
			v1.ListOptions{FieldSelector: "spec.nodeName=" + nodeName})
		if err != nil {
			_ = c.cache.SetWithTTL(ctx, cacheKey, "error: "+err.Error(), cacheItemTTL)
			return
		}

		var gracePeriod int64 = 0

		for _, pod := range pods.Items {
			// ignore daemonsets
			if pod.ObjectMeta.Labels["kubernetes.io/created-by"] == "daemonset-controller" {
				continue
			}

			_ = clientset.CoreV1().Pods(pod.Namespace).Delete(context.TODO(),
				pod.Name, v1.DeleteOptions{GracePeriodSeconds: &gracePeriod})
		}

		_ = c.cache.SetWithTTL(ctx, cacheKey, "success", cacheItemTTL)
	}()
}

/*
* Handle node drain status
Since node drain is an async operation, we need to poll for the status of the drain operation
This endpoint returns the status of the drain operation.
*/
func (c *HeadlampConfig) handleNodeDrainStatus(w http.ResponseWriter, r *http.Request) {
	start := time.Now()
	ctx := r.Context()

	_, span := telemetry.CreateSpan(ctx, r, "node-management", "handleNodeDrainStatus",
		attribute.String("cluster", r.URL.Query().Get("cluster")),
		attribute.String("nodeName", r.URL.Query().Get("nodeName")),
	)
	c.telemetryHandler.RecordEvent(span, "handleNodeDrainStatus request started")
	c.telemetryHandler.RecordRequestCount(ctx, r)

	defer span.End()

	// Parse query parameters
	drainPayload := struct {
		Cluster  string `json:"cluster"`
		NodeName string `json:"nodeName"`
	}{
		Cluster:  r.URL.Query().Get("cluster"),
		NodeName: r.URL.Query().Get("nodeName"),
	}

	if drainPayload.NodeName == "" {
		c.handleError(w, ctx, span, errors.New("nodeName is required"), "nodeName is missing", http.StatusBadRequest)
		return
	}

	if drainPayload.Cluster == "" {
		c.handleError(w, ctx, span, errors.New("clusterName is required"), "clusterName is missing", http.StatusBadRequest)

		return
	}

	cacheKey := uuid.NewSHA1(uuid.Nil, []byte(drainPayload.NodeName+drainPayload.Cluster)).String()

	cacheItem, err := c.cache.Get(ctx, cacheKey)
	if err != nil {
		c.handleError(w, ctx, span, err, "failed to get cache item", http.StatusNotFound)

		return
	}
	// Prepare successful response
	responsePayload := struct {
		ID      string `json:"id"`
		Cluster string `json:"cluster"`
	}{
		ID:      cacheItem.(string),
		Cluster: drainPayload.Cluster,
	}

	c.telemetryHandler.RecordEvent(span, "Drain status found", attribute.String("cache.key", cacheKey))

	if err = json.NewEncoder(w).Encode(responsePayload); err != nil {
		c.handleError(w, ctx, span, err, "failed to encode repsone", http.StatusInternalServerError)

		return
	}

	c.telemetryHandler.RecordDuration(ctx, start, attribute.String("api.route", "handleNodeDrainStatus"))
	logger.Log(logger.LevelInfo, map[string]string{"duration_ms": fmt.Sprintf("%d", time.Since(start).Milliseconds())},
		nil, "handleNodeDrainStatus completed")
}<|MERGE_RESOLUTION|>--- conflicted
+++ resolved
@@ -1956,13 +1956,8 @@
 
 // Get path of kubeconfig we load headlamp with from source.
 func (c *HeadlampConfig) getKubeConfigPath(source string) (string, error) {
-<<<<<<< HEAD
 	if source == "kubeconfig" {
 		return c.KubeConfigPath, nil
-=======
-	if source == kubeConfigSource {
-		return c.kubeConfigPath, nil
->>>>>>> 1a0cf56a
 	}
 
 	return defaultHeadlampKubeConfigFile()
